--- conflicted
+++ resolved
@@ -18,16 +18,9 @@
 numpy         = { version = "0.21" }
 polars        = { version = "0.41", features = ["partition_by", "dtype-categorical"] }
 polars-arrow  = { version = "0.41" }
-<<<<<<< HEAD
 pyo3          = { version = "0.21", features = ["extension-module"] }
 pyo3-polars   = { version = "0.15" }
 rayon         = { version = "1.8" }
+serde_json    = { version = "1" }
 sprs          = { version = "= 0.11.1", features = ["serde"] }
-=======
-pyo3          = { version = "0.21.0", features = ["extension-module"] }
-pyo3-polars   = { version = "0.15.0" }
-rayon         = { version = "1.8.0" }
-serde_json    = { version = "1" }
-sprs          = { version = "0.11.1", features = ["serde"] }
-zarrs         = { version = "0.16.4", features = ["ndarray", "gzip"] }
->>>>>>> 908bd2b9
+zarrs         = { version = "0.16.4", features = ["ndarray", "gzip"] }