--- conflicted
+++ resolved
@@ -1,8 +1,5 @@
-<<<<<<< HEAD
+from pathlib import Path
 from typing import Self
-=======
-from pathlib import Path
->>>>>>> 908bd2b9
 
 import numpy as np
 from numpy.typing import NDArray
