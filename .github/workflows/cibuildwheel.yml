--- conflicted
+++ resolved
@@ -29,14 +29,10 @@
       - uses: actions-rust-lang/setup-rust-toolchain@v1
 
       - name: Build wheels
-<<<<<<< HEAD
-        uses: pypa/cibuildwheel@v2.21.3
-=======
         uses: pypa/cibuildwheel@v2.22.0
         env:
           CIBW_ENVIRONMENT: ${{ matrix.os == 'macos-13' && 'MACOSX_DEPLOYMENT_TARGET=13.0' || '' }}
           CIBW_ENVIRONMENT_LINUX: 'PATH=$PATH:$HOME/.cargo/bin'
->>>>>>> c906fee6
 
       - uses: actions/upload-artifact@v4
         with:
